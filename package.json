{
  "name": "rtennui-server",
  "version": "0.4.0",
  "description": "The server for RTEnnui",
  "main": "src/main.js",
  "types": "src/main.ts",
  "type": "module",
  "scripts": {
    "test": "echo \"Error: no test specified\" && exit 1"
  },
  "repository": {
    "type": "git",
    "url": "git+https://github.com/ennuicastr/rtennui-server.git"
  },
  "keywords": [
    "webrtc",
    "chat",
    "voice",
    "video"
  ],
  "author": "Yahweasel",
  "license": "ISC",
  "dependencies": {
<<<<<<< HEAD
    "rtennui": "^0.4.0",
=======
    "rtennui": "^0.5.0",
>>>>>>> c25b9bc6
    "wrtc": "^0.4.7",
    "ws": "^8.3.0"
  },
  "devDependencies": {
    "@types/node": "^16.11.10",
    "typescript": "^4.5.2"
  }
}<|MERGE_RESOLUTION|>--- conflicted
+++ resolved
@@ -21,11 +21,7 @@
   "author": "Yahweasel",
   "license": "ISC",
   "dependencies": {
-<<<<<<< HEAD
-    "rtennui": "^0.4.0",
-=======
     "rtennui": "^0.5.0",
->>>>>>> c25b9bc6
     "wrtc": "^0.4.7",
     "ws": "^8.3.0"
   },
