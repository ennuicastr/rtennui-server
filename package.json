--- conflicted
+++ resolved
@@ -21,11 +21,7 @@
   "author": "Yahweasel",
   "license": "ISC",
   "dependencies": {
-<<<<<<< HEAD
     "rtennui": "^0.5.0",
-=======
-    "rtennui": "^0.4.0",
->>>>>>> 451a4d6c
     "wrtc": "^0.4.7",
     "ws": "^8.3.0"
   },
